package MySQL::Diff::Database;

=head1 NAME

MySQL::Diff::Database - Database Definition Class

=head1 SYNOPSIS

  use MySQL::Diff::Database;

  my $db = MySQL::Diff::Database->new(%options);
  my $source    = $db->source_type();
  my $summary   = $db->summary();
  my $name      = $db->name();
  my @tables    = $db->tables();
  my $table_def = $db->table_by_name($table);

  my @dbs = MySQL::Diff::Database::available_dbs();

=head1 DESCRIPTION

Parses a database definition into component parts.

=cut

use warnings;
use strict;

our $VERSION = '0.43';

# ------------------------------------------------------------------------------
# Libraries

use Carp qw(:DEFAULT);
use File::Slurp;
use IO::File;

use MySQL::Diff::Utils qw(debug);
use MySQL::Diff::Table;

# ------------------------------------------------------------------------------

=head1 METHODS

=head2 Constructor

=over 4

=item new( %options )

Instantiate the objects, providing the command line options for database
access and process requirements.

=back

=cut

sub new {
    my $class = shift;
    my %p = @_;
    my $self = {};
    bless $self, ref $class || $class;

    debug(3,"\nconstructing new MySQL::Diff::Database");

    my $string = _auth_args_string(%{$p{auth}});
    debug(3,"auth args: $string");
    $self->{_source}{auth} = $string;
    $self->{_source}{dbh} = $p{dbh} if($p{dbh});

    if ($p{file}) {
        $self->_canonicalise_file($p{file});
    } elsif ($p{db}) {
        $self->_read_db($p{db});
    } else {
        confess "MySQL::Diff::Database::new called without db or file params";
    }

    $self->_parse_defs();
    return $self;
}

=head2 Public Methods

=over 4

=item * source_type()

Returns 'file' if the data source is a text file, and 'db' if connected
directly to a database.

=cut

sub source_type {
    my $self = shift;
    return 'file' if $self->{_source}{file};
    return 'db'   if $self->{_source}{db};
}

=item * summary()

Provides a summary of the database.

=cut

sub summary {
    my $self = shift;
  
    if ($self->{_source}{file}) {
        return "file: " . $self->{_source}{file};
    } elsif ($self->{_source}{db}) {
        my $args = $self->{_source}{auth};
        $args =~ tr/-//d;
        $args =~ s/\bpassword=\S+//;
        $args =~ s/^\s*(.*?)\s*$/$1/;
        my $summary = "  db: " . $self->{_source}{db};
        $summary .= " ($args)" if $args;
        return $summary;
    } else {
        return 'unknown';
    }
}

=item * name()

Returns the name of the database.

=cut

sub name {
    my $self = shift;
    return $self->{_source}{file} || $self->{_source}{db};
}

=item * tables()

Returns a list of tables for the current database.

=cut

sub tables {
    my $self = shift;
    return @{$self->{_tables}};
}

=item * table_by_name( $name )

Returns the table definition (see L<MySQL::Diff::Table>) for the given table.

=cut

sub table_by_name {
    my ($self,$name) = @_;
    return $self->{_by_name}{$name};
}

=back

=head1 FUNCTIONS

=head2 Public Functions

=over 4

=item * available_dbs()

Returns a list of the available databases.

Note that is used as a function call, not a method call.

=cut

sub available_dbs {
    my %auth = @_;
    my $args = _auth_args_string(%auth);
  
    # evil but we don't use DBI because I don't want to implement -p properly
    # not that this works with -p anyway ...
    my $fh = IO::File->new("mysqlshow$args |") or die "Couldn't execute 'mysqlshow$args': $!\n";
    my @dbs;
    while (<$fh>) {
        next unless /^\| ([\w-]+)/;
        push @dbs, $1;
    }
    $fh->close() or die "mysqlshow$args failed: $!";

    return map { $_ => 1 } @dbs;
}

=back

=cut

# ------------------------------------------------------------------------------
# Private Methods

sub _canonicalise_file {
    my ($self, $file) = @_;

    $self->{_source}{file} = $file;
    debug(2,"fetching table defs from file $file");

    # FIXME: option to avoid create-and-dump bit
    # create a temporary database using defs from file ...
    # hopefully the temp db is unique!
    my $temp_db = sprintf "test_mysqldiff-temp-%d_%d_%d", time(), $$, rand();
    debug(3,"creating temporary database $temp_db");
  
    my $defs = read_file($file);
    die "$file contains dangerous command '$1'; aborting.\n"
        if $defs =~ /;\s*(use|((drop|create)\s+database))\b/i;
  
    my $args = $self->{_source}{auth};
    my $fh = IO::File->new("| mysql $args") or die "Couldn't execute 'mysql$args': $!\n";
    print $fh "\nCREATE DATABASE \`$temp_db\`;\nUSE \`$temp_db\`;\n";
    print $fh $defs;
    $fh->close;

    # ... and then retrieve defs from mysqldump.  Hence we've used
    # MySQL to massage the defs file into canonical form.
    $self->_get_defs($temp_db);

    debug(3,"dropping temporary database $temp_db");
    $fh = IO::File->new("| mysql $args") or die "Couldn't execute 'mysql$args': $!\n";
    print $fh "DROP DATABASE \`$temp_db\`;\n";
    $fh->close;
}

sub _read_db {
    my ($self, $db) = @_;
    $self->{_source}{db} = $db;
    debug(3, "fetching table defs from db $db");
    $self->_get_defs($db);
}

sub _get_defs {
    my ($self, $db) = @_;

    my $args = $self->{_source}{auth};
    my $fh = IO::File->new("mysqldump -d $args $db 2>&1 |")
        or die "Couldn't read ${db}'s table defs via mysqldump: $!\n";
    debug(3, "running mysqldump -d $args $db");
    my $defs = $self->{_defs} = [ <$fh> ];
    $fh->close;

    if (grep /mysqldump: Got error: .*: Unknown database/, @$defs) {
        die <<EOF;
Failed to create temporary database $db
during canonicalization.  Make sure that your mysql.db table has a row
authorizing full access to all databases matching 'test\\_%', and that
the database doesn't already exist.
EOF
    }
}

sub _parse_defs {
    my $self = shift;

    return if $self->{_tables};

    debug(2, "parsing table defs");
<<<<<<< HEAD
    my $defs = join '', grep ! /^\s*(\#|--|SET|\/\*)/, @{$self->{_defs}};
=======
    my @defs;
    foreach(@{$self->{_defs}}){
      next if /^\s*(?:(?:#|--\s+)|$)/;
      next if m!^\s*(?:/\*\!40\d{3}+\s+SET\s+)!;
      push @defs, $_;
    }
    my $defs = join '', @defs;
    $defs =~ s/`//sg;
>>>>>>> bab944d8
    my @tables = split /(?=^\s*(?:create|alter|drop)\s+table\s+)/im, $defs;
    $self->{_tables} = [];
    for my $table (@tables) {
        debug(4, "  table def [$table]");
        if($table =~ /create\s+table/i) {
            my $obj = MySQL::Diff::Table->new(source => $self->{_source}, def => $table);
            push @{$self->{_tables}}, $obj;
            $self->{_by_name}{$obj->name()} = $obj;
        }
    }
}

sub _auth_args_string {
    my %auth = @_;
    my $args = '';
    for my $arg (qw/host port user password socket/) {
        $args .= " --$arg=$auth{$arg}" if $auth{$arg};
    }
    return $args;
}

1;

__END__

=head1 COPYRIGHT AND LICENSE

Copyright (c) 2000-2011 Adam Spiers. All rights reserved. This
program is free software; you can redistribute it and/or modify it
under the same terms as Perl itself.

=head1 SEE ALSO

L<mysqldiff>, L<MySQL::Diff>, L<MySQL::Diff::Table>, L<MySQL::Diff::Utils>

=head1 AUTHOR

Adam Spiers <mysqldiff@adamspiers.org>

=cut<|MERGE_RESOLUTION|>--- conflicted
+++ resolved
@@ -259,9 +259,6 @@
     return if $self->{_tables};
 
     debug(2, "parsing table defs");
-<<<<<<< HEAD
-    my $defs = join '', grep ! /^\s*(\#|--|SET|\/\*)/, @{$self->{_defs}};
-=======
     my @defs;
     foreach(@{$self->{_defs}}){
       next if /^\s*(?:(?:#|--\s+)|$)/;
@@ -269,8 +266,6 @@
       push @defs, $_;
     }
     my $defs = join '', @defs;
-    $defs =~ s/`//sg;
->>>>>>> bab944d8
     my @tables = split /(?=^\s*(?:create|alter|drop)\s+table\s+)/im, $defs;
     $self->{_tables} = [];
     for my $table (@tables) {
