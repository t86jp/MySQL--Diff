#!/usr/bin/perl -w

use strict;

use Data::Dumper;
sub ::p(@){ print Dumper(\@_);exit };

use Test::More;
use MySQL::Diff;
use MySQL::Diff::Database;

my $TEST_USER = 'test';
my @VALID_ENGINES = qw(MyISAM InnoDB);
my $VALID_ENGINES = join '|', @VALID_ENGINES;

my %tables = (
  foo1 => '
CREATE TABLE foo (
  id INT(11) NOT NULL auto_increment,
  foreign_id INT(11) NOT NULL, 
  PRIMARY KEY (id)
);
',

  foo2 => '
# here be a comment

CREATE TABLE foo (
  id INT(11) NOT NULL auto_increment,
  foreign_id INT(11) NOT NULL, # another random comment
  field BLOB,
  PRIMARY KEY (id)
);
',

  foo3 => '
CREATE TABLE foo (
  id INT(11) NOT NULL auto_increment,
  foreign_id INT(11) NOT NULL, 
  field TINYBLOB,
  PRIMARY KEY (id)
);
',

  foo4 => '
CREATE TABLE foo (
  id INT(11) NOT NULL auto_increment,
  foreign_id INT(11) NOT NULL, 
  field TINYBLOB,
  PRIMARY KEY (id, foreign_id)
);
',

  foo5 => '
CREATE TABLE foo (
  id INT(11) NOT NULL auto_increment,
<<<<<<< HEAD
  `foreign id` INT(11) NOT NULL, 
  PRIMARY KEY (id)
);
=======
  foreign_id INT(11) NOT NULL,
  PRIMARY KEY (id)
) PARTITION BY HASH (id);
>>>>>>> bab944d8
',

  bar1 => '
CREATE TABLE bar (
  id     INT AUTO_INCREMENT NOT NULL PRIMARY KEY, 
  ctime  DATETIME,
  utime  DATETIME,
  name   CHAR(16), 
  age    INT
);
',

  bar2 => '
CREATE TABLE bar (
  id     INT AUTO_INCREMENT NOT NULL PRIMARY KEY, 
  ctime  DATETIME,
  utime  DATETIME,   # FOO!
  name   CHAR(16), 
  age    INT,
  UNIQUE (name, age)
);
',

  bar3 => '
CREATE TABLE bar (
  id     INT AUTO_INCREMENT NOT NULL PRIMARY KEY, 
  ctime  DATETIME,
  utime  DATETIME,
  name   CHAR(16), 
  age    INT,
  UNIQUE (id, name, age)
);
',

  baz1 => '
CREATE TABLE baz (
  firstname CHAR(16),
  surname   CHAR(16)
);
',

  baz2 => '
CREATE TABLE baz (
  firstname CHAR(16),
  surname   CHAR(16),
  UNIQUE (firstname, surname)
);
',

  baz3 => '
CREATE TABLE baz (
  firstname CHAR(16),
  surname   CHAR(16),
  KEY (firstname, surname)
);
',

<<<<<<< HEAD
  baz4 => '
CREATE TABLE baz (
  firstname CHAR(16),
  surname   CHAR(16),
  KEY `users name` (firstname, surname)
);
',
=======

  qux1 => q{
CREATE TABLE foo (
  id INT(11) NOT NULL auto_increment,
  create_at datetime NOT NULL DEFAULT '0000-00-00 00:00:00',
  PRIMARY KEY (id)
);
},

  qux2 => q{
CREATE TABLE foo (
  id INT(11) NOT NULL auto_increment,
  create_at datetime NOT NULL DEFAULT '0000-00-00 00:00:00',
  PRIMARY KEY (id)
) PARTITION BY HASH (id);
},

  qux3 => q{
CREATE TABLE foo (
  id INT(11) NOT NULL auto_increment,
  create_at datetime NOT NULL DEFAULT '0000-00-00 00:00:00',
  PRIMARY KEY (id)
) PARTITION BY LINEAR HASH (id);
},

  qux4 => q{
CREATE TABLE foo (
  id INT(11) NOT NULL auto_increment,
  create_at datetime NOT NULL DEFAULT '0000-00-00 00:00:00',
  PRIMARY KEY (id)
) PARTITION BY KEY (id);
},

  qux5 => q{
CREATE TABLE foo (
  id INT(11) NOT NULL auto_increment,
  create_at datetime NOT NULL DEFAULT '0000-00-00 00:00:00',
  PRIMARY KEY (id, create_at)
) PARTITION BY RANGE (TO_DAYS(create_at)) (
  PARTITION p20130314 VALUES LESS THAN (735306),
  PARTITION p20130328 VALUES LESS THAN (735320)
);
},

  qux6 => q{
CREATE TABLE foo (
  id INT(11) NOT NULL auto_increment,
  create_at datetime NOT NULL DEFAULT '0000-00-00 00:00:00',
  PRIMARY KEY (id, create_at)
) PARTITION BY LIST (MONTH(create_at)) (
  PARTITION odd VALUES IN (1,3,5,7,9,11),
  PARTITION even VALUES IN (2,4,6,8,10,12)
);
},

  qux7 => q{
CREATE TABLE foo (
  id INT(11) NOT NULL auto_increment,
  create_at datetime NOT NULL DEFAULT '0000-00-00 00:00:00',
  PRIMARY KEY (id, create_at)
) PARTITION BY RANGE (TO_DAYS(create_at)) (
  PARTITION p20130314 VALUES LESS THAN (735306),
  PARTITION p20130328 VALUES LESS THAN (735320),
  PARTITION p20130329 VALUES LESS THAN (735321)
);
},

  qux8 => q{
CREATE TABLE foo (
  id INT(11) NOT NULL auto_increment,
  create_at datetime NOT NULL DEFAULT '0000-00-00 00:00:00',
  PRIMARY KEY (id, create_at)
) PARTITION BY RANGE (TO_DAYS(create_at))
SUBPARTITION BY HASH (`id`)
SUBPARTITIONS 2
(
  PARTITION p20130314 VALUES LESS THAN (735306),
  PARTITION p20130328 VALUES LESS THAN (735320),
  PARTITION p20130329 VALUES LESS THAN (735321)
)
},

  qux9 => q{
CREATE TABLE foo (
  id INT(11) NOT NULL auto_increment,
  create_at datetime NOT NULL DEFAULT '0000-00-00 00:00:00',
  PRIMARY KEY (id, create_at)
) PARTITION BY RANGE (TO_DAYS(create_at)) (
  PARTITION p20130314 VALUES LESS THAN (735306),
  PARTITION p20130328 VALUES LESS THAN (735320),
  PARTITION pmax VALUES LESS THAN MAXVALUE
);
},

  qux10 => q{
CREATE TABLE foo (
  id INT(11) NOT NULL auto_increment,
  create_at datetime NOT NULL DEFAULT '0000-00-00 00:00:00',
  PRIMARY KEY (id, create_at)
) PARTITION BY RANGE (TO_DAYS(create_at)) (
  PARTITION p20130314 VALUES LESS THAN (735306),
  PARTITION p20130328 VALUES LESS THAN (735320),
  PARTITION p20130329 VALUES LESS THAN (735321),
  PARTITION pmax VALUES LESS THAN MAXVALUE
);
},

  qux11 => q{
CREATE TABLE foo (
  id INT(11) NOT NULL auto_increment,
  create_at datetime NOT NULL DEFAULT '0000-00-00 00:00:00',
  PRIMARY KEY (id)
) PARTITION BY HASH (id) PARTITIONS 12;
},

  qux12 => q{
CREATE TABLE foo (
  id INT(11) NOT NULL auto_increment,
  create_at datetime NOT NULL DEFAULT '0000-00-00 00:00:00',
  PRIMARY KEY (id)
) PARTITION BY HASH (id) PARTITIONS 8;
},

  qux13 => q{
CREATE TABLE foo (
  id INT(11) NOT NULL auto_increment,
  create_at datetime NOT NULL DEFAULT '0000-00-00 00:00:00',
  PRIMARY KEY (id)
) PARTITION BY LINEAR HASH (id) PARTITIONS 12;
},

  qux14 => q{
CREATE TABLE foo (
  id INT(11) NOT NULL auto_increment,
  create_at datetime NOT NULL DEFAULT '0000-00-00 00:00:00',
  PRIMARY KEY (id)
) PARTITION BY LINEAR HASH (id) PARTITIONS 8;
},

  qux15 => q{
CREATE TABLE foo (
  id INT(11) NOT NULL auto_increment,
  create_at datetime NOT NULL DEFAULT '0000-00-00 00:00:00',
  PRIMARY KEY (id)
) PARTITION BY KEY (id) PARTITIONS 12;
},

  qux16 => q{
CREATE TABLE foo (
  id INT(11) NOT NULL auto_increment,
  create_at datetime NOT NULL DEFAULT '0000-00-00 00:00:00',
  PRIMARY KEY (id)
) PARTITION BY KEY (id) PARTITIONS 8;
},

  qux17 => q{
CREATE TABLE foo (
  id INT(11) NOT NULL auto_increment,
  create_at datetime NOT NULL DEFAULT '0000-00-00 00:00:00',
  PRIMARY KEY (id)
) PARTITION BY LINEAR KEY (id);
},

  qux18 => q{
CREATE TABLE foo (
  id INT(11) NOT NULL auto_increment,
  create_at datetime NOT NULL DEFAULT '0000-00-00 00:00:00',
  PRIMARY KEY (id, create_at)
) PARTITION BY RANGE (TO_DAYS(create_at))
SUBPARTITION BY HASH (`id`)
(
  PARTITION p20130314 VALUES LESS THAN (735306) (
    SUBPARTITION s0,
    SUBPARTITION s1
  ),
  PARTITION p20130328 VALUES LESS THAN (735320) (
    SUBPARTITION s2,
    SUBPARTITION s3
  ),
  PARTITION p20130329 VALUES LESS THAN (735321) (
    SUBPARTITION s4,
    SUBPARTITION s5
  )
)
},
>>>>>>> bab944d8
);

my %tests = (
  'add column' =>
  [
    {},
    @tables{qw/foo1 foo2/},
    '## mysqldiff <VERSION>
##
## Run on <DATE>
##
## --- file: tmp.db1
## +++ file: tmp.db2

ALTER TABLE `foo` ADD COLUMN `field` blob;
',
  ],

  'add column 2' =>
  [
    {},
    @tables{qw/foo1 foo5/},
    '## mysqldiff <VERSION>
##
## Run on <DATE>
##
## --- file: tmp.db1
## +++ file: tmp.db2

ALTER TABLE `foo` DROP COLUMN `foreign_id`; # was int(11) NOT NULL
ALTER TABLE `foo` ADD COLUMN `foreign id` int(11) NOT NULL;
',
  ],
  
  'drop column' =>
  [
    {},
    @tables{qw/foo2 foo1/},
    '## mysqldiff <VERSION>
##
## Run on <DATE>
##
## --- file: tmp.db1
## +++ file: tmp.db2

ALTER TABLE `foo` DROP COLUMN `field`; # was blob
',
  ],

  'change column' =>
  [
    {},
    @tables{qw/foo2 foo3/},
    '## mysqldiff <VERSION>
##
## Run on <DATE>
##
## --- file: tmp.db1
## +++ file: tmp.db2

ALTER TABLE `foo` CHANGE COLUMN `field` `field` tinyblob; # was blob
'
  ],

  'no-old-defs' =>
  [
    { 'no-old-defs' => 1 },
    @tables{qw/foo2 foo1/},
    '## mysqldiff <VERSION>
##
## Run on <DATE>
## Options: no-old-defs
##
## --- file: tmp.db1
## +++ file: tmp.db2

ALTER TABLE `foo` DROP COLUMN `field`;
',
  ],

  'add table' =>
  [
    { },
    $tables{foo1}, $tables{foo2} . $tables{bar1},
    '## mysqldiff <VERSION>
##
## Run on <DATE>
##
## --- file: tmp.db1
## +++ file: tmp.db2

ALTER TABLE `foo` ADD COLUMN `field` blob;
CREATE TABLE bar (
  id int(11) NOT NULL auto_increment,
  ctime datetime default NULL,
  utime datetime default NULL,
  name char(16) default NULL,
  age int(11) default NULL,
  PRIMARY KEY (id)
) ENGINE=InnoDB DEFAULT CHARSET=utf8;

',
  ],

  'drop table' =>
  [
    { },
    $tables{foo1} . $tables{bar1}, $tables{foo2},
    '## mysqldiff <VERSION>
##
## Run on <DATE>
##
## --- file: tmp.db1
## +++ file: tmp.db2

DROP TABLE `bar`;

ALTER TABLE `foo` ADD COLUMN `field` blob;
',
  ],

  'only-both' =>
  [
    { 'only-both' => 1 },
    $tables{foo1} . $tables{bar1}, $tables{foo2},
    '## mysqldiff <VERSION>
##
## Run on <DATE>
## Options: only-both
##
## --- file: tmp.db1
## +++ file: tmp.db2

ALTER TABLE `foo` ADD COLUMN `field` blob;
',
  ],

  'keep-old-tables' =>
  [
    { 'keep-old-tables' => 1 },
    $tables{foo1} . $tables{bar1}, $tables{foo2},
    '## mysqldiff <VERSION>
##
## Run on <DATE>
## Options: keep-old-tables
##
## --- file: tmp.db1
## +++ file: tmp.db2

ALTER TABLE `foo` ADD COLUMN `field` blob;
',
  ],

  'table-re' =>
  [
    { 'table-re' => 'ba' },
    $tables{foo1} . $tables{bar1} . $tables{baz1},
    $tables{foo2} . $tables{bar2} . $tables{baz2},
    '## mysqldiff <VERSION>
##
## Run on <DATE>
## Options: table-re=ba
##
## --- file: tmp.db1
## +++ file: tmp.db2

ALTER TABLE `bar` ADD UNIQUE `name` (`name`,`age`);
ALTER TABLE `baz` ADD UNIQUE `firstname` (`firstname`,`surname`);
',
  ],

  'drop primary key with auto weirdness' =>
  [
    {},
    $tables{foo3},
    $tables{foo4},
    '## mysqldiff <VERSION>
##
## Run on <DATE>
##
## --- file: tmp.db1
## +++ file: tmp.db2

ALTER TABLE `foo` ADD INDEX (`id`); # auto columns must always be indexed
ALTER TABLE `foo` DROP PRIMARY KEY; # was (`id`)
ALTER TABLE `foo` ADD PRIMARY KEY (`id`,`foreign_id`);
ALTER TABLE `foo` DROP INDEX `id`;
',
  ],
      
  'drop additional primary key' =>
  [
    {},
    $tables{foo4},
    $tables{foo3},
    '## mysqldiff <VERSION>
##
## Run on <DATE>
##
## --- file: tmp.db1
## +++ file: tmp.db2

ALTER TABLE `foo` ADD INDEX (`id`); # auto columns must always be indexed
ALTER TABLE `foo` DROP PRIMARY KEY; # was (`id`,`foreign_id`)
ALTER TABLE `foo` ADD PRIMARY KEY (`id`);
ALTER TABLE `foo` DROP INDEX `id`;
',
  ],

  'unique changes' =>
  [
    {},
    $tables{bar1},
    $tables{bar2},
    '## mysqldiff <VERSION>
##
## Run on <DATE>
##
## --- file: tmp.db1
## +++ file: tmp.db2

ALTER TABLE `bar` ADD UNIQUE `name` (`name`,`age`);
',
  ],
      
  'drop index' =>
  [
    {},
    $tables{bar2},
    $tables{bar1},
    '## mysqldiff <VERSION>
##
## Run on <DATE>
##
## --- file: tmp.db1
## +++ file: tmp.db2

ALTER TABLE `bar` DROP INDEX `name`; # was UNIQUE (`name`,`age`)
',
  ],
      
  'alter indices' =>
  [
    {},
    $tables{bar2},
    $tables{bar3},
    '## mysqldiff <VERSION>
##
## Run on <DATE>
##
## --- file: tmp.db1
## +++ file: tmp.db2

ALTER TABLE `bar` DROP INDEX `name`; # was UNIQUE (`name`,`age`)
ALTER TABLE `bar` ADD UNIQUE `id` (`id`,`name`,`age`);
',
  ],

  'alter indices 2' =>
  [
    {},
    $tables{bar3},
    $tables{bar2},
    '## mysqldiff <VERSION>
##
## Run on <DATE>
##
## --- file: tmp.db1
## +++ file: tmp.db2

ALTER TABLE `bar` DROP INDEX `id`; # was UNIQUE (`id`,`name`,`age`)
ALTER TABLE `bar` ADD UNIQUE `name` (`name`,`age`);
',
  ],

  'add unique index' =>
  [
    {},
    $tables{bar1},
    $tables{bar3},
    '## mysqldiff <VERSION>
##
## Run on <DATE>
##
## --- file: tmp.db1
## +++ file: tmp.db2

ALTER TABLE `bar` ADD UNIQUE `id` (`id`,`name`,`age`);
',
  ],

  'drop unique index' =>
  [
    {},
    $tables{bar3},
    $tables{bar1},
    '## mysqldiff <VERSION>
##
## Run on <DATE>
##
## --- file: tmp.db1
## +++ file: tmp.db2

ALTER TABLE `bar` DROP INDEX `id`; # was UNIQUE (`id`,`name`,`age`)
',
  ],

  'alter unique index' =>
  [
    {},
    $tables{baz2},
    $tables{baz3},
    '## mysqldiff <VERSION>
##
## Run on <DATE>
##
## --- file: tmp.db1
## +++ file: tmp.db2

ALTER TABLE `baz` DROP INDEX `firstname`; # was UNIQUE (`firstname`,`surname`)
ALTER TABLE `baz` ADD INDEX `firstname` (`firstname`,`surname`);
',
  ],

  'alter unique index 2' =>
  [
    {},
    $tables{baz3},
    $tables{baz2},
    '## mysqldiff <VERSION>
##
## Run on <DATE>
##
## --- file: tmp.db1
## +++ file: tmp.db2

ALTER TABLE `baz` DROP INDEX `firstname`; # was INDEX (`firstname`,`surname`)
ALTER TABLE `baz` ADD UNIQUE `firstname` (`firstname`,`surname`);
',
  ],

  'alter unique index 3' =>
  [
    {},
    $tables{baz2},
    $tables{baz4},
    '## mysqldiff <VERSION>
##
## Run on <DATE>
##
## --- file: tmp.db1
## +++ file: tmp.db2

ALTER TABLE `baz` DROP INDEX `firstname`; # was UNIQUE (`firstname`,`surname`)
ALTER TABLE `baz` ADD INDEX `users name` (`firstname`,`surname`);
',
  ],


  'add partition by hash' =>
  [
    {},
    $tables{qux1},
    $tables{qux2},
    '## mysqldiff <VERSION>
##
## Run on <DATE>
##
## --- file: tmp.db1
## +++ file: tmp.db2

ALTER TABLE foo PARTITION BY HASH (id);
',
  ],

  'add partition by hash' =>
  [
    {},
    $tables{qux1},
    $tables{qux2},
    qq{## mysqldiff <VERSION>
##
## Run on <DATE>
##
## --- file: tmp.db1
## +++ file: tmp.db2

ALTER TABLE foo PARTITION BY HASH (id);
},
  ],

  'add partition by linear hash' =>
  [
    {},
    $tables{qux1},
    $tables{qux3},
    qq{## mysqldiff <VERSION>
##
## Run on <DATE>
##
## --- file: tmp.db1
## +++ file: tmp.db2

ALTER TABLE foo PARTITION BY LINEAR HASH (id);
},
  ],

  'add partition by key' =>
  [
    {},
    $tables{qux1},
    $tables{qux4},
    qq{## mysqldiff <VERSION>
##
## Run on <DATE>
##
## --- file: tmp.db1
## +++ file: tmp.db2

ALTER TABLE foo PARTITION BY KEY (id);
},
  ],

  'add partition by linear key' =>
  [
    {},
    $tables{qux1},
    $tables{qux17},
    qq{## mysqldiff <VERSION>
##
## Run on <DATE>
##
## --- file: tmp.db1
## +++ file: tmp.db2

ALTER TABLE foo PARTITION BY LINEAR KEY (id);
},
  ],

  'add partition by range' =>
  [
    {},
    $tables{qux1},
    $tables{qux5},
    qq{## mysqldiff <VERSION>
##
## Run on <DATE>
##
## --- file: tmp.db1
## +++ file: tmp.db2

ALTER TABLE foo ADD INDEX (id); # auto columns must always be indexed
ALTER TABLE foo DROP PRIMARY KEY; # was (id)
ALTER TABLE foo ADD PRIMARY KEY (id,create_at);
ALTER TABLE foo DROP INDEX id;
ALTER TABLE foo PARTITION BY RANGE (TO_DAYS(create_at)) (PARTITION p20130314 VALUES LESS THAN (735306) ENGINE = InnoDB, PARTITION p20130328 VALUES LESS THAN (735320) ENGINE = InnoDB);
},
  ],

  'add partition by list' =>
  [
    {},
    $tables{qux1},
    $tables{qux6},
    qq{## mysqldiff <VERSION>
##
## Run on <DATE>
##
## --- file: tmp.db1
## +++ file: tmp.db2

ALTER TABLE foo ADD INDEX (id); # auto columns must always be indexed
ALTER TABLE foo DROP PRIMARY KEY; # was (id)
ALTER TABLE foo ADD PRIMARY KEY (id,create_at);
ALTER TABLE foo DROP INDEX id;
ALTER TABLE foo PARTITION BY LIST (MONTH(create_at)) (PARTITION odd VALUES IN (1,3,5,7,9,11) ENGINE = InnoDB, PARTITION even VALUES IN (2,4,6,8,10,12) ENGINE = InnoDB);
},
  ],

  'add list partition' =>
  [
    {},
    $tables{qux5},
    $tables{qux7},
    qq{## mysqldiff <VERSION>
##
## Run on <DATE>
##
## --- file: tmp.db1
## +++ file: tmp.db2

ALTER TABLE foo ADD PARTITION (PARTITION p20130329 VALUES LESS THAN (735321) ENGINE = InnoDB);
},
  ],

  'drop range partition' =>
  [
    {},
    $tables{qux7},
    $tables{qux5},
    qq{## mysqldiff <VERSION>
##
## Run on <DATE>
##
## --- file: tmp.db1
## +++ file: tmp.db2

ALTER TABLE foo DROP PARTITION p20130329;
},
  ],

  'add sub partition' =>
  [
    {},
    $tables{qux7},
    $tables{qux8},
    qq{## mysqldiff <VERSION>
##
## Run on <DATE>
##
## --- file: tmp.db1
## +++ file: tmp.db2

ALTER TABLE foo PARTITION BY RANGE (TO_DAYS(create_at)) SUBPARTITION BY HASH (id) SUBPARTITIONS 2 (PARTITION p20130314 VALUES LESS THAN (735306) ENGINE = InnoDB, PARTITION p20130328 VALUES LESS THAN (735320) ENGINE = InnoDB, PARTITION p20130329 VALUES LESS THAN (735321) ENGINE = InnoDB);
},
  ],

  'add sub partition' =>
  [
    {},
    $tables{qux7},
    $tables{qux18},
    qq{## mysqldiff <VERSION>
##
## Run on <DATE>
##
## --- file: tmp.db1
## +++ file: tmp.db2

ALTER TABLE foo PARTITION BY RANGE (TO_DAYS(create_at)) SUBPARTITION BY HASH (id) (PARTITION p20130314 VALUES LESS THAN (735306) (SUBPARTITION s0 ENGINE = InnoDB, SUBPARTITION s1 ENGINE = InnoDB), PARTITION p20130328 VALUES LESS THAN (735320) (SUBPARTITION s2 ENGINE = InnoDB, SUBPARTITION s3 ENGINE = InnoDB), PARTITION p20130329 VALUES LESS THAN (735321) (SUBPARTITION s4 ENGINE = InnoDB, SUBPARTITION s5 ENGINE = InnoDB));
},
  ],

  'add list partition with maxvalue' =>
  [
    {},
    $tables{qux9},
    $tables{qux10},
    qq{## mysqldiff <VERSION>
##
## Run on <DATE>
##
## --- file: tmp.db1
## +++ file: tmp.db2

ALTER TABLE foo REORGANIZE PARTITION pmax INTO (PARTITION p20130329 VALUES LESS THAN (735321) ENGINE = InnoDB, PARTITION pmax VALUES LESS THAN MAXVALUE ENGINE = InnoDB);
},
  ],

  'remove hash partition' =>
  [
    {},
    $tables{qux2},
    $tables{qux1},
    qq{## mysqldiff <VERSION>
##
## Run on <DATE>
##
## --- file: tmp.db1
## +++ file: tmp.db2

ALTER TABLE foo REMOVE PARTITIONING;
},
  ],

  'remove linear hash partition' =>
  [
    {},
    $tables{qux3},
    $tables{qux1},
    qq{## mysqldiff <VERSION>
##
## Run on <DATE>
##
## --- file: tmp.db1
## +++ file: tmp.db2

ALTER TABLE foo REMOVE PARTITIONING;
},
  ],

  'remove key partition' =>
  [
    {},
    $tables{qux4},
    $tables{qux1},
    qq{## mysqldiff <VERSION>
##
## Run on <DATE>
##
## --- file: tmp.db1
## +++ file: tmp.db2

ALTER TABLE foo REMOVE PARTITIONING;
},
  ],

  'remove linear key partition' =>
  [
    {},
    $tables{qux17},
    $tables{qux1},
    qq{## mysqldiff <VERSION>
##
## Run on <DATE>
##
## --- file: tmp.db1
## +++ file: tmp.db2

ALTER TABLE foo REMOVE PARTITIONING;
},
  ],

  'remove range partition' =>
  [
    {},
    $tables{qux5},
    $tables{qux1},
    qq{## mysqldiff <VERSION>
##
## Run on <DATE>
##
## --- file: tmp.db1
## +++ file: tmp.db2

ALTER TABLE foo REMOVE PARTITIONING;
ALTER TABLE foo ADD INDEX (id); # auto columns must always be indexed
ALTER TABLE foo DROP PRIMARY KEY; # was (id,create_at)
ALTER TABLE foo ADD PRIMARY KEY (id);
ALTER TABLE foo DROP INDEX id;
},
  ],

  'remove list partition' =>
  [
    {},
    $tables{qux6},
    $tables{qux1},
    qq{## mysqldiff <VERSION>
##
## Run on <DATE>
##
## --- file: tmp.db1
## +++ file: tmp.db2

ALTER TABLE foo REMOVE PARTITIONING;
ALTER TABLE foo ADD INDEX (id); # auto columns must always be indexed
ALTER TABLE foo DROP PRIMARY KEY; # was (id,create_at)
ALTER TABLE foo ADD PRIMARY KEY (id);
ALTER TABLE foo DROP INDEX id;
},
  ],


  'decrease range partitions' =>
  [
    {},
    $tables{qux11},
    $tables{qux12},
    qq{## mysqldiff <VERSION>
##
## Run on <DATE>
##
## --- file: tmp.db1
## +++ file: tmp.db2

ALTER TABLE foo COALESCE PARTITION 4;
},
  ],

  'increase range partitions' =>
  [
    {},
    $tables{qux12},
    $tables{qux11},
    qq{## mysqldiff <VERSION>
##
## Run on <DATE>
##
## --- file: tmp.db1
## +++ file: tmp.db2

ALTER TABLE foo ADD PARTITION PARTITIONS 4;
},
  ],


  'decrease linear hash partitions' =>
  [
    {},
    $tables{qux13},
    $tables{qux14},
    qq{## mysqldiff <VERSION>
##
## Run on <DATE>
##
## --- file: tmp.db1
## +++ file: tmp.db2

ALTER TABLE foo COALESCE PARTITION 4;
},
  ],

  'increase linear hash partitions' =>
  [
    {},
    $tables{qux14},
    $tables{qux13},
    qq{## mysqldiff <VERSION>
##
## Run on <DATE>
##
## --- file: tmp.db1
## +++ file: tmp.db2

ALTER TABLE foo ADD PARTITION PARTITIONS 4;
},
  ],

  'decrease key partitions' =>
  [
    {},
    $tables{qux15},
    $tables{qux16},
    qq{## mysqldiff <VERSION>
##
## Run on <DATE>
##
## --- file: tmp.db1
## +++ file: tmp.db2

ALTER TABLE foo COALESCE PARTITION 4;
},
  ],

  'increase key partitions' =>
  [
    {},
    $tables{qux16},
    $tables{qux15},
    qq{## mysqldiff <VERSION>
##
## Run on <DATE>
##
## --- file: tmp.db1
## +++ file: tmp.db2

ALTER TABLE foo ADD PARTITION PARTITIONS 4;
},
  ],


);

my %old_tests = %tests;
#%tests = (
  #'add partition' => $old_tests{'add partition by range'}
#);

my $BAIL = check_setup();
plan skip_all => $BAIL  if($BAIL);

use Data::Dumper;

my @tests = (keys %tests); #keys %tests

my $total = scalar(@tests) * 5;
plan tests => $total;

{
    my %debug = ( debug_file => 'debug.log', debug => 9 );
    unlink $debug{debug_file};

    for my $test (@tests) {
      note( "Testing $test\n" );

      my ($opts, $db1_defs, $db2_defs, $expected) = @{$tests{$test}};

      note("test=".Dumper($tests{$test}));

      my $diff = MySQL::Diff->new(%$opts, %debug);
      isa_ok($diff,'MySQL::Diff');

      my $db2 = get_db($db2_defs, 2);
      my $db1 = get_db($db1_defs, 1);

      my $d1 = $diff->register_db($db1, 1);
      my $d2 = $diff->register_db($db2, 2);
      note("d1=" . Dumper($d1));
      note("d2=" . Dumper($d2));

      isa_ok($d1, 'MySQL::Diff::Database');
      isa_ok($d2, 'MySQL::Diff::Database');

      my $diffs = $diff->diff();
      $diffs =~ s/^## mysqldiff [\d.]+/## mysqldiff <VERSION>/m;
      $diffs =~ s/^## Run on .*/## Run on <DATE>/m;
      $diffs =~ s{/\*!40\d{3} .*? \*/;\n*}{}m;
      $diffs =~ s/ *$//gm;
      for ($diffs, $expected) {
        s/ default\b/ DEFAULT/gi;
        s/PRIMARY KEY +\(/PRIMARY KEY (/g;
        s/auto_increment/AUTO_INCREMENT/gi;
      }

      my $engine = 'InnoDB';
      my $ENGINE_RE = qr/ENGINE=($VALID_ENGINES)/;
      if ($diffs =~ $ENGINE_RE) {
        $engine = $1;
        $expected =~ s/$ENGINE_RE/ENGINE=$engine/g;
      }

      note("diffs = "    . Dumper($diffs));
      note("expected = " . Dumper($expected));

      is_deeply($diffs, $expected, ".. expected differences for $test");

      # Now test that $diffs correctly patches $db1_defs to $db2_defs.
      my $patched = get_db($db1_defs . "\n" . $diffs, 1);
      $diff->register_db($patched, 1);
      is_deeply($diff->diff(), '', ".. patched differences for $test");
    }
}


sub get_db {
    my ($defs, $num) = @_;

    note("defs=$defs");

    my $file = "tmp.db$num";
    open(TMP, ">$file") or die "open: $!";
    print TMP $defs;
    close(TMP);
    my $db = MySQL::Diff::Database->new(file => $file, auth => { user => $TEST_USER });
    unlink $file;
    return $db;
}

sub check_setup {
    my $failure_string = "Cannot proceed with tests without ";
    _output_matches("mysql --help", qr/--password/) or
        return $failure_string . 'a MySQL client';
    _output_matches("mysqldump --help", qr/--password/) or
        return $failure_string . 'mysqldump';
    _output_matches("echo status | mysql -u $TEST_USER 2>&1", qr/Connection id:/) or
        return $failure_string . 'a valid connection';
    return '';
}

sub _output_matches {
    my ($cmd, $re) = @_;
    my ($exit, $out) = _run($cmd);

    my $issue;
    if (defined $exit) {
        if ($exit == 0) {
            $issue = "Output from '$cmd' didn't match /$re/:\n$out" if $out !~ $re;
        }
        else {
            $issue = "'$cmd' exited with status code $exit";
        }
    }
    else {
        $issue = "Failed to execute '$cmd'";
    }

    if ($issue) {
        warn $issue, "\n";
        return 0;
    }
    return 1;
}

sub _run {
    my ($cmd) = @_;
    unless (open(CMD, "$cmd|")) {
        return (undef, "Failed to execute '$cmd': $!\n");
    }
    my $out = join '', <CMD>;
    close(CMD);
    return ($?, $out);
}<|MERGE_RESOLUTION|>--- conflicted
+++ resolved
@@ -54,15 +54,17 @@
   foo5 => '
 CREATE TABLE foo (
   id INT(11) NOT NULL auto_increment,
-<<<<<<< HEAD
   `foreign id` INT(11) NOT NULL, 
   PRIMARY KEY (id)
 );
-=======
+',
+
+  foo6 => '
+CREATE TABLE foo (
+  id INT(11) NOT NULL auto_increment,
   foreign_id INT(11) NOT NULL,
   PRIMARY KEY (id)
 ) PARTITION BY HASH (id);
->>>>>>> bab944d8
 ',
 
   bar1 => '
@@ -120,7 +122,6 @@
 );
 ',
 
-<<<<<<< HEAD
   baz4 => '
 CREATE TABLE baz (
   firstname CHAR(16),
@@ -128,7 +129,6 @@
   KEY `users name` (firstname, surname)
 );
 ',
-=======
 
   qux1 => q{
 CREATE TABLE foo (
@@ -314,7 +314,6 @@
   )
 )
 },
->>>>>>> bab944d8
 );
 
 my %tests = (
@@ -407,13 +406,13 @@
 ## +++ file: tmp.db2
 
 ALTER TABLE `foo` ADD COLUMN `field` blob;
-CREATE TABLE bar (
-  id int(11) NOT NULL auto_increment,
-  ctime datetime default NULL,
-  utime datetime default NULL,
-  name char(16) default NULL,
-  age int(11) default NULL,
-  PRIMARY KEY (id)
+CREATE TABLE `bar` (
+  `id` int(11) NOT NULL auto_increment,
+  `ctime` datetime default NULL,
+  `utime` datetime default NULL,
+  `name` char(16) default NULL,
+  `age` int(11) default NULL,
+  PRIMARY KEY (`id`)
 ) ENGINE=InnoDB DEFAULT CHARSET=utf8;
 
 ',
@@ -686,7 +685,7 @@
 ## --- file: tmp.db1
 ## +++ file: tmp.db2
 
-ALTER TABLE foo PARTITION BY HASH (id);
+ALTER TABLE `foo` PARTITION BY HASH (id);
 ',
   ],
 
@@ -702,7 +701,7 @@
 ## --- file: tmp.db1
 ## +++ file: tmp.db2
 
-ALTER TABLE foo PARTITION BY HASH (id);
+ALTER TABLE `foo` PARTITION BY HASH (id);
 },
   ],
 
@@ -718,7 +717,7 @@
 ## --- file: tmp.db1
 ## +++ file: tmp.db2
 
-ALTER TABLE foo PARTITION BY LINEAR HASH (id);
+ALTER TABLE `foo` PARTITION BY LINEAR HASH (id);
 },
   ],
 
@@ -734,7 +733,7 @@
 ## --- file: tmp.db1
 ## +++ file: tmp.db2
 
-ALTER TABLE foo PARTITION BY KEY (id);
+ALTER TABLE `foo` PARTITION BY KEY (id);
 },
   ],
 
@@ -750,7 +749,7 @@
 ## --- file: tmp.db1
 ## +++ file: tmp.db2
 
-ALTER TABLE foo PARTITION BY LINEAR KEY (id);
+ALTER TABLE `foo` PARTITION BY LINEAR KEY (id);
 },
   ],
 
@@ -766,11 +765,11 @@
 ## --- file: tmp.db1
 ## +++ file: tmp.db2
 
-ALTER TABLE foo ADD INDEX (id); # auto columns must always be indexed
-ALTER TABLE foo DROP PRIMARY KEY; # was (id)
-ALTER TABLE foo ADD PRIMARY KEY (id,create_at);
-ALTER TABLE foo DROP INDEX id;
-ALTER TABLE foo PARTITION BY RANGE (TO_DAYS(create_at)) (PARTITION p20130314 VALUES LESS THAN (735306) ENGINE = InnoDB, PARTITION p20130328 VALUES LESS THAN (735320) ENGINE = InnoDB);
+ALTER TABLE `foo` ADD INDEX (`id`); # auto columns must always be indexed
+ALTER TABLE `foo` DROP PRIMARY KEY; # was (`id`)
+ALTER TABLE `foo` ADD PRIMARY KEY (`id`,`create_at`);
+ALTER TABLE `foo` DROP INDEX `id`;
+ALTER TABLE `foo` PARTITION BY RANGE (TO_DAYS(create_at)) (PARTITION p20130314 VALUES LESS THAN (735306) ENGINE = InnoDB, PARTITION p20130328 VALUES LESS THAN (735320) ENGINE = InnoDB);
 },
   ],
 
@@ -786,11 +785,11 @@
 ## --- file: tmp.db1
 ## +++ file: tmp.db2
 
-ALTER TABLE foo ADD INDEX (id); # auto columns must always be indexed
-ALTER TABLE foo DROP PRIMARY KEY; # was (id)
-ALTER TABLE foo ADD PRIMARY KEY (id,create_at);
-ALTER TABLE foo DROP INDEX id;
-ALTER TABLE foo PARTITION BY LIST (MONTH(create_at)) (PARTITION odd VALUES IN (1,3,5,7,9,11) ENGINE = InnoDB, PARTITION even VALUES IN (2,4,6,8,10,12) ENGINE = InnoDB);
+ALTER TABLE `foo` ADD INDEX (`id`); # auto columns must always be indexed
+ALTER TABLE `foo` DROP PRIMARY KEY; # was (`id`)
+ALTER TABLE `foo` ADD PRIMARY KEY (`id`,`create_at`);
+ALTER TABLE `foo` DROP INDEX `id`;
+ALTER TABLE `foo` PARTITION BY LIST (MONTH(create_at)) (PARTITION odd VALUES IN (1,3,5,7,9,11) ENGINE = InnoDB, PARTITION even VALUES IN (2,4,6,8,10,12) ENGINE = InnoDB);
 },
   ],
 
@@ -806,7 +805,7 @@
 ## --- file: tmp.db1
 ## +++ file: tmp.db2
 
-ALTER TABLE foo ADD PARTITION (PARTITION p20130329 VALUES LESS THAN (735321) ENGINE = InnoDB);
+ALTER TABLE `foo` ADD PARTITION (PARTITION p20130329 VALUES LESS THAN (735321) ENGINE = InnoDB);
 },
   ],
 
@@ -822,7 +821,7 @@
 ## --- file: tmp.db1
 ## +++ file: tmp.db2
 
-ALTER TABLE foo DROP PARTITION p20130329;
+ALTER TABLE `foo` DROP PARTITION p20130329;
 },
   ],
 
@@ -838,7 +837,7 @@
 ## --- file: tmp.db1
 ## +++ file: tmp.db2
 
-ALTER TABLE foo PARTITION BY RANGE (TO_DAYS(create_at)) SUBPARTITION BY HASH (id) SUBPARTITIONS 2 (PARTITION p20130314 VALUES LESS THAN (735306) ENGINE = InnoDB, PARTITION p20130328 VALUES LESS THAN (735320) ENGINE = InnoDB, PARTITION p20130329 VALUES LESS THAN (735321) ENGINE = InnoDB);
+ALTER TABLE `foo` PARTITION BY RANGE (TO_DAYS(create_at)) SUBPARTITION BY HASH (id) SUBPARTITIONS 2 (PARTITION p20130314 VALUES LESS THAN (735306) ENGINE = InnoDB, PARTITION p20130328 VALUES LESS THAN (735320) ENGINE = InnoDB, PARTITION p20130329 VALUES LESS THAN (735321) ENGINE = InnoDB);
 },
   ],
 
@@ -854,7 +853,7 @@
 ## --- file: tmp.db1
 ## +++ file: tmp.db2
 
-ALTER TABLE foo PARTITION BY RANGE (TO_DAYS(create_at)) SUBPARTITION BY HASH (id) (PARTITION p20130314 VALUES LESS THAN (735306) (SUBPARTITION s0 ENGINE = InnoDB, SUBPARTITION s1 ENGINE = InnoDB), PARTITION p20130328 VALUES LESS THAN (735320) (SUBPARTITION s2 ENGINE = InnoDB, SUBPARTITION s3 ENGINE = InnoDB), PARTITION p20130329 VALUES LESS THAN (735321) (SUBPARTITION s4 ENGINE = InnoDB, SUBPARTITION s5 ENGINE = InnoDB));
+ALTER TABLE `foo` PARTITION BY RANGE (TO_DAYS(create_at)) SUBPARTITION BY HASH (`id`) (PARTITION p20130314 VALUES LESS THAN (735306) (SUBPARTITION s0 ENGINE = InnoDB, SUBPARTITION s1 ENGINE = InnoDB), PARTITION p20130328 VALUES LESS THAN (735320) (SUBPARTITION s2 ENGINE = InnoDB, SUBPARTITION s3 ENGINE = InnoDB), PARTITION p20130329 VALUES LESS THAN (735321) (SUBPARTITION s4 ENGINE = InnoDB, SUBPARTITION s5 ENGINE = InnoDB));
 },
   ],
 
@@ -870,7 +869,7 @@
 ## --- file: tmp.db1
 ## +++ file: tmp.db2
 
-ALTER TABLE foo REORGANIZE PARTITION pmax INTO (PARTITION p20130329 VALUES LESS THAN (735321) ENGINE = InnoDB, PARTITION pmax VALUES LESS THAN MAXVALUE ENGINE = InnoDB);
+ALTER TABLE `foo` REORGANIZE PARTITION pmax INTO (PARTITION p20130329 VALUES LESS THAN (735321) ENGINE = InnoDB, PARTITION pmax VALUES LESS THAN MAXVALUE ENGINE = InnoDB);
 },
   ],
 
@@ -886,7 +885,7 @@
 ## --- file: tmp.db1
 ## +++ file: tmp.db2
 
-ALTER TABLE foo REMOVE PARTITIONING;
+ALTER TABLE `foo` REMOVE PARTITIONING;
 },
   ],
 
@@ -902,7 +901,7 @@
 ## --- file: tmp.db1
 ## +++ file: tmp.db2
 
-ALTER TABLE foo REMOVE PARTITIONING;
+ALTER TABLE `foo` REMOVE PARTITIONING;
 },
   ],
 
@@ -918,7 +917,7 @@
 ## --- file: tmp.db1
 ## +++ file: tmp.db2
 
-ALTER TABLE foo REMOVE PARTITIONING;
+ALTER TABLE `foo` REMOVE PARTITIONING;
 },
   ],
 
@@ -934,7 +933,7 @@
 ## --- file: tmp.db1
 ## +++ file: tmp.db2
 
-ALTER TABLE foo REMOVE PARTITIONING;
+ALTER TABLE `foo` REMOVE PARTITIONING;
 },
   ],
 
@@ -950,11 +949,11 @@
 ## --- file: tmp.db1
 ## +++ file: tmp.db2
 
-ALTER TABLE foo REMOVE PARTITIONING;
-ALTER TABLE foo ADD INDEX (id); # auto columns must always be indexed
-ALTER TABLE foo DROP PRIMARY KEY; # was (id,create_at)
-ALTER TABLE foo ADD PRIMARY KEY (id);
-ALTER TABLE foo DROP INDEX id;
+ALTER TABLE `foo` REMOVE PARTITIONING;
+ALTER TABLE `foo` ADD INDEX (`id`); # auto columns must always be indexed
+ALTER TABLE `foo` DROP PRIMARY KEY; # was (`id`,`create_at`)
+ALTER TABLE `foo` ADD PRIMARY KEY (`id`);
+ALTER TABLE `foo` DROP INDEX `id`;
 },
   ],
 
@@ -970,11 +969,11 @@
 ## --- file: tmp.db1
 ## +++ file: tmp.db2
 
-ALTER TABLE foo REMOVE PARTITIONING;
-ALTER TABLE foo ADD INDEX (id); # auto columns must always be indexed
-ALTER TABLE foo DROP PRIMARY KEY; # was (id,create_at)
-ALTER TABLE foo ADD PRIMARY KEY (id);
-ALTER TABLE foo DROP INDEX id;
+ALTER TABLE `foo` REMOVE PARTITIONING;
+ALTER TABLE `foo` ADD INDEX (`id`); # auto columns must always be indexed
+ALTER TABLE `foo` DROP PRIMARY KEY; # was (`id`,`create_at`)
+ALTER TABLE `foo` ADD PRIMARY KEY (`id`);
+ALTER TABLE `foo` DROP INDEX `id`;
 },
   ],
 
@@ -991,7 +990,7 @@
 ## --- file: tmp.db1
 ## +++ file: tmp.db2
 
-ALTER TABLE foo COALESCE PARTITION 4;
+ALTER TABLE `foo` COALESCE PARTITION 4;
 },
   ],
 
@@ -1007,7 +1006,7 @@
 ## --- file: tmp.db1
 ## +++ file: tmp.db2
 
-ALTER TABLE foo ADD PARTITION PARTITIONS 4;
+ALTER TABLE `foo` ADD PARTITION PARTITIONS 4;
 },
   ],
 
@@ -1024,7 +1023,7 @@
 ## --- file: tmp.db1
 ## +++ file: tmp.db2
 
-ALTER TABLE foo COALESCE PARTITION 4;
+ALTER TABLE `foo` COALESCE PARTITION 4;
 },
   ],
 
@@ -1040,7 +1039,7 @@
 ## --- file: tmp.db1
 ## +++ file: tmp.db2
 
-ALTER TABLE foo ADD PARTITION PARTITIONS 4;
+ALTER TABLE `foo` ADD PARTITION PARTITIONS 4;
 },
   ],
 
@@ -1056,7 +1055,7 @@
 ## --- file: tmp.db1
 ## +++ file: tmp.db2
 
-ALTER TABLE foo COALESCE PARTITION 4;
+ALTER TABLE `foo` COALESCE PARTITION 4;
 },
   ],
 
@@ -1072,7 +1071,7 @@
 ## --- file: tmp.db1
 ## +++ file: tmp.db2
 
-ALTER TABLE foo ADD PARTITION PARTITIONS 4;
+ALTER TABLE `foo` ADD PARTITION PARTITIONS 4;
 },
   ],
 
